--- conflicted
+++ resolved
@@ -27,7 +27,7 @@
 tokio = { version = "1.1.1", features = ["full"] }
 serde = "1.0.110"
 serde_cbor = "0.11.1"
-serde-indexed = "0.1.0"
+serde-indexed = "=0.1.0"
 serde_derive = "1.0.123"
 serde_repr = "0.1.6"
 serde_bytes = "0.11.5"
@@ -36,13 +36,9 @@
 byteorder = "1.3.4"
 blurz = "0.4.0"
 num_enum = "0.7.1"
-<<<<<<< HEAD
 x509-parser = "0.16.0"
 time = "0.3.35"
 curve25519-dalek = "4.1.3"
-=======
-x509-parser = "0.15.1"
->>>>>>> c53acf5f
 hex = "0.4.2"
 mockall = "0.11.4"
 hidapi = { version = "2.4.1", default-features = false, features = [
@@ -50,11 +46,7 @@
 ] }
 bitflags = "2.4.1"
 rand = "0.8.4"
-<<<<<<< HEAD
 p256 = { version = "0.13.2", features = ["ecdh", "arithmetic", "serde"] }
-=======
-p256 = { version = "0.13.2", features = ["ecdh", "arithmetic"] }
->>>>>>> c53acf5f
 heapless = "0.7"
 # cosey = "0.3.0"
 aes = "0.8.2"
